--- conflicted
+++ resolved
@@ -1573,7 +1573,6 @@
         if path.startswith(self.__davpath):
             return path[len(self.__davpath):]
         return path
-<<<<<<< HEAD
         
     def __webdav_move_copy(self,remote_path_source,remote_path_target,operation):
         """Copies or moves a remote file or directory
@@ -1605,7 +1604,6 @@
             remote_path_source,
             headers=headers
         )
-=======
 
     def __xml_to_dict(self, element):
         """
@@ -1623,4 +1621,3 @@
             else:
                 return_dict[el.tag] = el.text
         return return_dict
->>>>>>> 8002cb72
